--- conflicted
+++ resolved
@@ -74,17 +74,13 @@
     return table
 
 
+
 translate_template = """
 
-<<<<<<< HEAD
+You are a highly skilled translator. Please translate the following text from German to English with precision, ensuring that the translation is complete, clean, and retains the original meaning and tone.
+
 Please maintain the original structure by preserving the headers and their corresponding sections. Headers in the text are denoted by one or more '#' symbols (e.g., #, ##, ###, ####, #####).
 - If the text is structured in a table, preserve the tabular format in the translation.
-=======
-You are a highly skilled translator. Please translate the following text from German to English with precision, ensuring that the translation is complete, clean, and retains the original meaning and tone.
-
-Instructions:
-
-1- Structure Preservation: Maintain the original structure by preserving the headers and their corresponding sections. Headers in the text are denoted by one or more '#' symbols (e.g., #, ##, ###, ####, #####).
 
 
 2- Tables:
@@ -101,7 +97,6 @@
 4. Technical Terminology: Pay careful attention to technical terms to ensure accuracy and consistency with industry standards.
 
 5. Clarity and Readability: Ensure that the translation reads naturally in English, making adjustments as necessary to maintain clarity and readability.
->>>>>>> d94c5bb5
 
 Original Text:
 {text}
